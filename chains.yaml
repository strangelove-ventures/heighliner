# Agoric
- name: agoric
  github-organization: Agoric
  github-repo: ag0
  language: go
  build-target: install
  binaries:
    - /go/bin/ag0

# Akash
- name: akash
  github-organization: ovrclk
  github-repo: akash
  language: go
  build-target: install
  binaries:
    - /go/bin/akash

# Axelar
- name: axelar
  github-organization: axelarnetwork
  github-repo: axelar-core
  language: go
  build-target: build
  binaries:
    - bin/axelard
  pre-build: |
    git clone https://github.com/axelarnetwork/solidity-cgp-gateway.git
    cd solidity-cgp-gateway
    git checkout v2.1.0
    apk add --update npm jq
    npm ci
    npm run build:prod
    mv build/* ../contract-artifacts/gateway/
    cd ..
    bash scripts/populate-bytecode.sh

# Bitcanna
- name: bitcanna
  github-organization: BitCannaGlobal
  github-repo: bcna
  language: go
  build-target: install
  binaries:
    - /go/bin/bcnad

# BitSong
- name: bitsong
  github-organization: bitsongofficial
  github-repo: go-bitsong
  language: go
  build-target: install
  binaries:
    - /go/bin/bitsongd

# Bostrom
- name: bostrom
  github-organization: cybercongress
  github-repo: go-cyber
  language: go
  build-target: install
  binaries:
    - /go/bin/cyber
  build-env:
    - BUILD_TAGS=muslc

<<<<<<< HEAD
# Carbon
- name: carbon
  github-organization: Switcheo
  github-repo: carbon-bootstrap
  language: rust
  build-target:
  pre-build: |
    apt update && apt install wget build-essential jq cmake -y

    wget https://github.com/google/leveldb/archive/1.23.tar.gz && \
      tar -zxvf 1.23.tar.gz && \
      wget https://github.com/google/googletest/archive/release-1.11.0.tar.gz && \
      tar -zxvf release-1.11.0.tar.gz && \
      mv googletest-release-1.11.0/* leveldb-1.23/third_party/googletest && \

      wget https://github.com/google/benchmark/archive/v1.5.5.tar.gz && \
      tar -zxvf v1.5.5.tar.gz && \
      mv benchmark-1.5.5/* leveldb-1.23/third_party/benchmark && \

      cd leveldb-1.23 && \
      mkdir -p build && \

      cd build && \
      cmake -DCMAKE_BUILD_TYPE=Release -DBUILD_SHARED_LIBS=ON .. && \
      cmake --build . && \
      cp -P libleveldb.so* /usr/local/lib/ && \
      ldconfig && \
      cd .. && \

      cp -r include/leveldb /usr/local/include/ && \
      cd .. && \

      rm -rf benchmark-1.5.5/ && \
      rm -f v1.5.5.tar.gz && \

      rm -rf googletest-release-1.11.0/ && \
      rm -f release-1.11.0.tar.gz && \

      rm -rf leveldb-1.23/ && \
      rm -f 1.23.tar.gz

    VERSION=2.0.0
    NETWORK=mainnet
    wget https://github.com/Switcheo/carbon-bootstrap/releases/download/v${VERSION}/carbond${VERSION}-${NETWORK}.linux-$(dpkg --print-architecture).tar.gz
    tar -xvf carbond${VERSION}-${NETWORK}.linux-$(dpkg --print-architecture).tar.gz
    mv carbond /usr/local/bin
    rm carbond${VERSION}-${NETWORK}.linux-amd64.tar.gz 
  binaries:
    - /usr/local/bin/carbond
=======
# Cerberus
- name: cerberus
  github-organization: cerberus-zone
  github-repo: cerberus
  language: go
  build-target: install
  binaries:
    - /go/bin/cerberusd
>>>>>>> 2636ee32

# Cosmos Hub
- name: gaia
  github-organization: cosmos
  github-repo: gaia
  language: go
  build-target: install
  build-env:
    - LEDGER_ENABLED=false
    - BUILD_TAGS=muslc
  binaries:
    - /go/bin/gaiad
  # Map from gaia version to rocks db version. Will build -rocks tag for these versions
  # rocksdb-version:
  #   v6.0.0: v6.10.2

# Crescent
- name: crescent
  github-organization: crescent-network
  github-repo: crescent
  language: go
  build-target: install
  binaries:
    - /go/bin/crescentd

# Cronos
- name: cronos
  github-organization: crypto-org-chain
  github-repo: cronos
  language: go
  build-target: install
  binaries:
    - /go/bin/cronosd

# Crypto.org
- name: cryptoorgchain
  github-organization: crypto-org-chain
  github-repo: chain-main
  language: go
  build-target: install
  binaries:
    - /go/bin/chain-maind

# Decentr 
- name: decentr
  github-organization: Decentr-net
  github-repo: decentr
  language: go
  build-target: install
  binaries:
    - /go/bin/decentrd

# Desmos
- name: desmos
  github-organization: desmos-labs
  github-repo: desmos
  language: go
  build-target: install
  binaries:
    - /go/bin/desmos
  build-env:
    - BUILD_TAGS=muslc

# Evmos
- name: evmos
  github-organization: tharsis
  github-repo: evmos
  language: go
  build-target: install
  binaries:
    - /go/bin/evmosd

# FirmaChain 
- name: firmachain
  github-organization: FirmaChain
  github-repo: firmachain
  language: go
  build-target: install
  binaries:
    - /go/bin/firmachaind

# Gravity Bridge 
- name: gravitybridge
  github-organization: Gravity-Bridge
  github-repo: Gravity-Bridge
  language: go
  build-target: build
  build-dir: module
  binaries:
    - module/build/gravity

# ImpactHub
- name: impacthub
  github-organization: ixofoundation
  github-repo: ixo-blockchain
  language: go
  build-target: install
  binaries:
    - /go/bin/ixod

# Interchain accounts demo
- name: icad
  github-organization: cosmos
  github-repo: interchain-accounts-demo
  language: go
  build-target: install
  binaries:
    - /go/bin/icad

# Juno
- name: juno
  github-organization: CosmosContracts
  github-repo: juno
  language: go
  build-target: install
  binaries:
    - /go/bin/junod
  build-env:
    - LEDGER_ENABLED=false
    - BUILD_TAGS=muslc

# Likecoin 
- name: likecoin
  github-organization: likecoin
  github-repo: likecoin-chain
  language: go
  build-target: install
  binaries:
    - /go/bin/liked

# Lum 
- name: lum
  github-organization: lum-network
  github-repo: chain
  language: go
  build-target: install
  binaries:
    - /go/bin/lumd

#Omniflix
- name: omniflix
  github-organization: OmniFlix
  github-repo: omniflixhub
  language: go
  build-target: install
  binaries:
    - /go/bin/omniflixhubd

# Osmosis
- name: osmosis
  github-organization: osmosis-labs
  github-repo: osmosis
  language: go
  build-target: build
  binaries:
    - build/osmosisd
  # Map from osmosis version to rocks db version. Will build -rocks tag for these versions
  # rocksdb-version:
  #   v6.0.0: v6.10.2
  #   v6.1.0: v6.24.2
  #   v6.2.0: v6.24.2
  #   v6.4.0: v6.29.3
  #   v7.0.2: v6.29.3
  build-env:
    - BUILD_TAGS=muslc

# Penumbra
- name: penumbra
  github-organization: penumbra-zone
  github-repo: penumbra
  language: rust
  build-target: build --release
  binaries:
    - /build/penumbra/target/release/pd
    - /build/penumbra/target/release/pcli

# Persistence
- name: persistence
  github-organization: persistenceOne
  github-repo: persistenceCore
  language: go
  build-target: install
  binaries:
    - /go/bin/persistenceCore

# Polkadot
- name: polkadot
  github-organization: paritytech
  github-repo: polkadot
  language: rust
  build-target: build --release
  pre-build: |
    ./scripts/init.sh
  binaries:
    - /build/polkadot/target/release/polkadot

# Provenance
- name: provenance
  github-organization: provenance-io
  github-repo: provenance
  language: go
  build-target: install
  pre-build: |
    apk add --no-cache g++
    git clone https://github.com/edenhill/librdkafka.git
    cd librdkafka
    git checkout v1.8.2
    ./configure
    make
    make install
  binaries:
    - /go/bin/provenanced
  build-env:
    - WITH_LEDGER=false
    - WITH_CLEVELDB=false
    - BUILD_TAGS=muslc musl dynamic

# Regen
- name: regen
  github-organization: regen-network
  github-repo: regen-ledger
  language: go
  build-target: install
  binaries:
    - /go/bin/regen

# Rizon
- name: rizon
  github-organization: rizon-world
  github-repo: rizon
  language: go
  build-target: install
  binaries:
    - /go/bin/rizond

# Sentinel
- name: sentinel
  github-organization: sentinel-official
  github-repo: hub
  language: go
  # Hack, using pre-build instead of build target to build
  build-target: tools
  pre-build: |
    BUILD_TAGS=netgo,muslc
    LD_FLAGS="-s -w -X github.com/cosmos/cosmos-sdk/version.Name=sentinel -X github.com/cosmos/cosmos-sdk/version.AppName=sentinelhub -X github.com/cosmos/cosmos-sdk/version.Version=$(echo $(git describe --tags) | sed 's/^v//') -X github.com/cosmos/cosmos-sdk/version.Commit=$(git log -1 --format='%H') -X github.com/cosmos/cosmos-sdk/version.BuildTags=\"${BUILD_TAGS}\" -X github.com/tendermint/tendermint/version.TMCoreSemVer=$(go list -m github.com/tendermint/tendermint | sed 's:.* ::')"
    go install -mod=readonly -tags="${BUILD_TAGS}" -ldflags="${LD_FLAGS}" ./cmd/sentinelhub
  binaries:
    - /go/bin/sentinelhub

# Sim (for testing)
- name: sim
  github-organization: cosmos
  github-repo: cosmos-sdk
  language: go
  build-target: build
  binaries:
    - build/simd

# Sommelier
- name: sommelier
  github-organization: peggyjv
  github-repo: sommelier
  language: go
  build-target: install
  binaries:
    - /go/bin/sommelier

# Stargaze
- name: stargaze
  github-organization: public-awesome
  github-repo: stargaze
  language: go
  build-target: install
  binaries:
    - /go/bin/starsd
  build-env:
    - BUILD_TAGS=muslc

# Starname
- name: starname
  github-organization: iov-one
  github-repo: starnamed
  language: go
  build-target: install
  binaries:
    - /go/bin/starnamed
  build-env:
    - BUILD_TAGS=muslc

# Tendermint
- name: tendermint
  github-organization: tendermint
  github-repo: tendermint
  language: go
  build-target: build
  binaries:
    - /go/src/github.com/tendermint/tendermint/build/tendermint

# Terra
- name: terra
  github-organization: terra-money
  github-repo: core
  language: go
  build-target: install
  binaries:
    - /go/bin/terrad
  build-env:
    - BUILD_TAGS=muslc<|MERGE_RESOLUTION|>--- conflicted
+++ resolved
@@ -64,7 +64,6 @@
   build-env:
     - BUILD_TAGS=muslc
 
-<<<<<<< HEAD
 # Carbon
 - name: carbon
   github-organization: Switcheo
@@ -114,7 +113,7 @@
     rm carbond${VERSION}-${NETWORK}.linux-amd64.tar.gz 
   binaries:
     - /usr/local/bin/carbond
-=======
+
 # Cerberus
 - name: cerberus
   github-organization: cerberus-zone
@@ -123,7 +122,6 @@
   build-target: install
   binaries:
     - /go/bin/cerberusd
->>>>>>> 2636ee32
 
 # Cosmos Hub
 - name: gaia
