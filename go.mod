module github.com/strangelove-ventures/heighliner

go 1.23
require (
	github.com/docker/cli v27.3.1+incompatible
	github.com/docker/docker v27.3.1+incompatible
	github.com/go-git/go-billy/v5 v5.6.0
	github.com/go-git/go-git/v5 v5.13.0
	github.com/hashicorp/go-version v1.6.0
	github.com/moby/buildkit v0.12.5
	github.com/sirupsen/logrus v1.9.3
	github.com/spf13/cobra v1.3.0
<<<<<<< HEAD
	github.com/stretchr/testify v1.8.4
	golang.org/x/crypto v0.35.0
=======
	github.com/stretchr/testify v1.10.0
	golang.org/x/crypto v0.31.0
>>>>>>> bfab6763
	golang.org/x/mod v0.17.0
	golang.org/x/sync v0.11.0
	gopkg.in/yaml.v2 v2.4.0
)

require (
	dario.cat/mergo v1.0.0 // indirect
	github.com/Microsoft/go-winio v0.6.1 // indirect
	github.com/Microsoft/hcsshim v0.11.4 // indirect
	github.com/ProtonMail/go-crypto v1.1.3 // indirect
	github.com/cloudflare/circl v1.3.7 // indirect
	github.com/containerd/console v1.0.3 // indirect
	github.com/containerd/containerd v1.7.11 // indirect
	github.com/containerd/continuity v0.4.2 // indirect
	github.com/containerd/log v0.1.0 // indirect
	github.com/containerd/typeurl/v2 v2.1.1 // indirect
	github.com/cyphar/filepath-securejoin v0.2.5 // indirect
	github.com/davecgh/go-spew v1.1.1 // indirect
	github.com/distribution/reference v0.6.0 // indirect
	github.com/docker/distribution v2.8.2+incompatible // indirect
	github.com/docker/docker-credential-helpers v0.7.0 // indirect
	github.com/docker/go-connections v0.4.0 // indirect
	github.com/docker/go-units v0.5.0 // indirect
	github.com/emirpasic/gods v1.18.1 // indirect
	github.com/felixge/httpsnoop v1.0.3 // indirect
	github.com/go-git/gcfg v1.5.1-0.20230307220236-3a3c6141e376 // indirect
	github.com/go-logr/logr v1.4.1 // indirect
	github.com/go-logr/stdr v1.2.2 // indirect
	github.com/gofrs/flock v0.8.1 // indirect
	github.com/gogo/googleapis v1.4.1 // indirect
	github.com/gogo/protobuf v1.3.2 // indirect
	github.com/golang/groupcache v0.0.0-20210331224755-41bb18bfe9da // indirect
	github.com/golang/protobuf v1.5.3 // indirect
	github.com/google/go-cmp v0.6.0 // indirect
	github.com/google/shlex v0.0.0-20191202100458-e7afc7fbc510 // indirect
	github.com/grpc-ecosystem/go-grpc-middleware v1.3.0 // indirect
	github.com/grpc-ecosystem/grpc-gateway/v2 v2.16.0 // indirect
	github.com/inconshreveable/mousetrap v1.0.0 // indirect
	github.com/jbenet/go-context v0.0.0-20150711004518-d14ea06fba99 // indirect
	github.com/kevinburke/ssh_config v1.2.0 // indirect
	github.com/klauspost/compress v1.17.2 // indirect
	github.com/moby/docker-image-spec v1.3.1 // indirect
	github.com/moby/patternmatcher v0.5.0 // indirect
	github.com/moby/sys/sequential v0.5.0 // indirect
	github.com/moby/sys/signal v0.7.0 // indirect
	github.com/moby/sys/user v0.3.0 // indirect
	github.com/moby/sys/userns v0.1.0 // indirect
	github.com/moby/term v0.5.0 // indirect
	github.com/morikuni/aec v1.0.0 // indirect
	github.com/opencontainers/go-digest v1.0.0 // indirect
	github.com/opencontainers/image-spec v1.1.0-rc3 // indirect
	github.com/opencontainers/runc v1.1.14 // indirect
	github.com/pjbgf/sha1cd v0.3.0 // indirect
	github.com/pkg/errors v0.9.1 // indirect
	github.com/pmezard/go-difflib v1.0.0 // indirect
	github.com/sergi/go-diff v1.3.2-0.20230802210424-5b0b94c5c0d3 // indirect
	github.com/skeema/knownhosts v1.3.0 // indirect
	github.com/spf13/pflag v1.0.5 // indirect
	github.com/tonistiigi/fsutil v0.0.0-20230629203738-36ef4d8c0dbb // indirect
	github.com/tonistiigi/units v0.0.0-20180711220420-6950e57a87ea // indirect
	github.com/tonistiigi/vt100 v0.0.0-20230623042737-f9a4f7ef6531 // indirect
	github.com/xanzy/ssh-agent v0.3.3 // indirect
	go.opentelemetry.io/contrib/instrumentation/google.golang.org/grpc/otelgrpc v0.46.0 // indirect
	go.opentelemetry.io/contrib/instrumentation/net/http/otelhttp v0.45.0 // indirect
	go.opentelemetry.io/otel v1.24.0 // indirect
	go.opentelemetry.io/otel/exporters/otlp/otlptrace v1.19.0 // indirect
	go.opentelemetry.io/otel/metric v1.24.0 // indirect
	go.opentelemetry.io/otel/sdk v1.24.0 // indirect
	go.opentelemetry.io/otel/trace v1.24.0 // indirect
	go.opentelemetry.io/proto/otlp v1.0.0 // indirect
<<<<<<< HEAD
	golang.org/x/net v0.36.0 // indirect
	golang.org/x/sys v0.30.0 // indirect
	golang.org/x/text v0.22.0 // indirect
=======
	golang.org/x/net v0.33.0 // indirect
	golang.org/x/sys v0.28.0 // indirect
	golang.org/x/text v0.21.0 // indirect
>>>>>>> bfab6763
	golang.org/x/time v0.3.0 // indirect
	golang.org/x/tools v0.21.1-0.20240508182429-e35e4ccd0d2d // indirect
	google.golang.org/genproto v0.0.0-20230822172742-b8732ec3820d // indirect
	google.golang.org/genproto/googleapis/api v0.0.0-20230822172742-b8732ec3820d // indirect
	google.golang.org/genproto/googleapis/rpc v0.0.0-20230822172742-b8732ec3820d // indirect
	google.golang.org/grpc v1.59.0 // indirect
	google.golang.org/protobuf v1.33.0 // indirect
	gopkg.in/warnings.v0 v0.1.2 // indirect
	gopkg.in/yaml.v3 v3.0.1 // indirect
	gotest.tools/v3 v3.1.0 // indirect
)<|MERGE_RESOLUTION|>--- conflicted
+++ resolved
@@ -10,13 +10,8 @@
 	github.com/moby/buildkit v0.12.5
 	github.com/sirupsen/logrus v1.9.3
 	github.com/spf13/cobra v1.3.0
-<<<<<<< HEAD
-	github.com/stretchr/testify v1.8.4
 	golang.org/x/crypto v0.35.0
-=======
 	github.com/stretchr/testify v1.10.0
-	golang.org/x/crypto v0.31.0
->>>>>>> bfab6763
 	golang.org/x/mod v0.17.0
 	golang.org/x/sync v0.11.0
 	gopkg.in/yaml.v2 v2.4.0
@@ -87,15 +82,9 @@
 	go.opentelemetry.io/otel/sdk v1.24.0 // indirect
 	go.opentelemetry.io/otel/trace v1.24.0 // indirect
 	go.opentelemetry.io/proto/otlp v1.0.0 // indirect
-<<<<<<< HEAD
 	golang.org/x/net v0.36.0 // indirect
 	golang.org/x/sys v0.30.0 // indirect
 	golang.org/x/text v0.22.0 // indirect
-=======
-	golang.org/x/net v0.33.0 // indirect
-	golang.org/x/sys v0.28.0 // indirect
-	golang.org/x/text v0.21.0 // indirect
->>>>>>> bfab6763
 	golang.org/x/time v0.3.0 // indirect
 	golang.org/x/tools v0.21.1-0.20240508182429-e35e4ccd0d2d // indirect
 	google.golang.org/genproto v0.0.0-20230822172742-b8732ec3820d // indirect
